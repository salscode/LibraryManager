﻿<Project Sdk="Microsoft.NET.Sdk">
  <PropertyGroup>
    <TargetFrameworks>netcoreapp2.1;net461</TargetFrameworks>
  </PropertyGroup>

  <ItemGroup>
    <PackageReference Include="Microsoft.NET.Test.Sdk" Version="$(MicrosoftNETTestSDKPackageVersion)" />
    <PackageReference Include="MSTest.TestAdapter" Version="$(MSTestAdapterPackageVersion)" />
    <PackageReference Include="MSTest.TestFramework" Version="$(MSTestFrameworkPackageVersion)" />
    <PackageReference Include="Microsoft.Build.Framework" Version="$(MSBuildPackageVersion)" />
    <PackageReference Include="Microsoft.Build.Tasks.Core" Version="$(MSBuildPackageVersion)" />
    <PackageReference Include="Nerdbank.GitVersioning" Version="$(NerdbankGitVersioningPackageVersion)" />
    <PackageReference Include="System.Runtime.Loader" Version="$(SystemRuntimeLoaderPackageVersion)" Condition="'$(TargetFramework)' == 'netcoreapp2.1'" />
  </ItemGroup>

<<<<<<< HEAD
    <ItemGroup>
        <PackageReference Include="Microsoft.NET.Test.Sdk" Version="15.0.0" />
        <PackageReference Include="MSTest.TestAdapter" Version="1.2.1" />
        <PackageReference Include="MSTest.TestFramework" Version="1.2.1" />
        <PackageReference Include="Microsoft.Build.Framework" Version="15.1.1012" />
        <PackageReference Include="Microsoft.Build.Tasks.Core" Version="15.1.1012" />
        <PackageReference Include="Nerdbank.GitVersioning" Version="2.1.23" />
        <PackageReference Include="System.Runtime.Loader" Version="4.3.0" Condition="'$(TargetFramework)' == 'netcoreapp1.0'" />
    </ItemGroup>

    <ItemGroup>
        <ProjectReference Include="..\..\src\LibraryManager.Build\Microsoft.Web.LibraryManager.Build.csproj" />
        <ProjectReference Include="..\..\src\LibraryManager\Microsoft.Web.LibraryManager.csproj" />
        <ProjectReference Include="..\LibraryManager.Mocks\Microsoft.Web.LibraryManager.Mocks.csproj" />
    </ItemGroup>

    <ItemGroup>
        <Service Include="{82a7f48d-3b50-4b1e-b82e-3ada8210c358}" />
    </ItemGroup>
=======
  <ItemGroup>
    <ProjectReference Include="..\..\src\LibraryManager.Build\Microsoft.Web.LibraryManager.Build.csproj" />
    <ProjectReference Include="..\..\src\LibraryManager\Microsoft.Web.LibraryManager.csproj" />
    <ProjectReference Include="..\LibraryManager.Mocks\Microsoft.Web.LibraryManager.Mocks.csproj" />
  </ItemGroup>
>>>>>>> cfed04c4

  <ItemGroup>
    <Service Include="{82a7f48d-3b50-4b1e-b82e-3ada8210c358}" />
  </ItemGroup>
</Project><|MERGE_RESOLUTION|>--- conflicted
+++ resolved
@@ -13,33 +13,11 @@
     <PackageReference Include="System.Runtime.Loader" Version="$(SystemRuntimeLoaderPackageVersion)" Condition="'$(TargetFramework)' == 'netcoreapp2.1'" />
   </ItemGroup>
 
-<<<<<<< HEAD
-    <ItemGroup>
-        <PackageReference Include="Microsoft.NET.Test.Sdk" Version="15.0.0" />
-        <PackageReference Include="MSTest.TestAdapter" Version="1.2.1" />
-        <PackageReference Include="MSTest.TestFramework" Version="1.2.1" />
-        <PackageReference Include="Microsoft.Build.Framework" Version="15.1.1012" />
-        <PackageReference Include="Microsoft.Build.Tasks.Core" Version="15.1.1012" />
-        <PackageReference Include="Nerdbank.GitVersioning" Version="2.1.23" />
-        <PackageReference Include="System.Runtime.Loader" Version="4.3.0" Condition="'$(TargetFramework)' == 'netcoreapp1.0'" />
-    </ItemGroup>
-
-    <ItemGroup>
-        <ProjectReference Include="..\..\src\LibraryManager.Build\Microsoft.Web.LibraryManager.Build.csproj" />
-        <ProjectReference Include="..\..\src\LibraryManager\Microsoft.Web.LibraryManager.csproj" />
-        <ProjectReference Include="..\LibraryManager.Mocks\Microsoft.Web.LibraryManager.Mocks.csproj" />
-    </ItemGroup>
-
-    <ItemGroup>
-        <Service Include="{82a7f48d-3b50-4b1e-b82e-3ada8210c358}" />
-    </ItemGroup>
-=======
   <ItemGroup>
     <ProjectReference Include="..\..\src\LibraryManager.Build\Microsoft.Web.LibraryManager.Build.csproj" />
     <ProjectReference Include="..\..\src\LibraryManager\Microsoft.Web.LibraryManager.csproj" />
     <ProjectReference Include="..\LibraryManager.Mocks\Microsoft.Web.LibraryManager.Mocks.csproj" />
   </ItemGroup>
->>>>>>> cfed04c4
 
   <ItemGroup>
     <Service Include="{82a7f48d-3b50-4b1e-b82e-3ada8210c358}" />
