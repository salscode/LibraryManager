--- conflicted
+++ resolved
@@ -178,76 +178,50 @@
 
             (string name, string version) = LibraryNamingScheme.Instance.GetLibraryNameAndVersion(libraryNameStart);
 
-            try
-            {
-                    // library name completion
-                    if (caretPosition < name.Length + 1)
-                    {
-                        IEnumerable<string> packageNames = await NpmPackageSearch.GetPackageNamesAsync(libraryNameStart, CancellationToken.None);
-
-                        foreach (string packageName in packageNames)
+            int at = name.IndexOf('@');
+            name = at > -1 ? name.Substring(0, at) : name;
+
+            try
+            {
+                // library name completion
+                if (caretPosition < name.Length + 1)
+                {
+                    IEnumerable<string> packageNames = await NpmPackageSearch.GetPackageNamesAsync(libraryNameStart, CancellationToken.None);
+
+                    foreach (string packageName in packageNames)
+                    {
+                        CompletionItem completionItem = new CompletionItem
                         {
-<<<<<<< HEAD
                             DisplayText = packageName,
-                            InsertionText = packageName,
+                            InsertionText = packageName
                         };
-=======
-                            CompletionItem completionItem = new CompletionItem
-                            {
-                                DisplayText = packageName,
-                                InsertionText = packageName
-                            };
->>>>>>> 47c18dfc
-
-                            completions.Add(completionItem);
-                        }
-                    }
-<<<<<<< HEAD
-
+
+                        completions.Add(completionItem);
+                    }
+                    
                     completionSet.Type = CompletionType.Name;
                 }
 
                 // library version completion
                 else
                 {
-                    completionSet.Start = unpkgLibraryId.Name.Length + 1;
-                    completionSet.Length = unpkgLibraryId.Version.Length;
-=======
->>>>>>> 47c18dfc
-
-                    // library version completion
-                    else
-                    {
-<<<<<<< HEAD
+                    completionSet.Start = name.Length + 1;
+                    completionSet.Length = version.Length;
+
+                    NpmPackageInfo npmPackageInfo = await NpmPackageInfoCache.GetPackageInfoAsync(name, CancellationToken.None);
+                    foreach (SemanticVersion semVersion in npmPackageInfo.Versions)
+                    {
                         CompletionItem completionItem = new CompletionItem
                         {
-                            DisplayText = version.ToString(),
-                            InsertionText = unpkgLibraryId.Name + "@" + version.ToString(),
+                            DisplayText = semVersion.ToString(),
+                            InsertionText = name + "@" + semVersion.ToString()
                         };
-=======
-                        completionSet.Start = name.Length + 1;
-                        completionSet.Length = version.Length;
->>>>>>> 47c18dfc
-
-                        NpmPackageInfo npmPackageInfo = await NpmPackageInfoCache.GetPackageInfoAsync(name, CancellationToken.None);
-                        foreach (SemanticVersion semVersion in npmPackageInfo.Versions)
-                        {
-                            string itemText = name + "@" + semVersion.ToString();
-                            CompletionItem completionItem = new CompletionItem
-                            {
-                                DisplayText = itemText,
-                                InsertionText = itemText
-                            };
-
-                            completions.Add(completionItem);
-                        }
-                    }
-<<<<<<< HEAD
+
+                        completions.Add(completionItem);
+                    }
 
                     completionSet.Type = CompletionType.Version;
                 }
-=======
->>>>>>> 47c18dfc
 
                 completionSet.Completions = completions;
             }
