﻿using System;
using System.Collections.Generic;
using System.IO;
using System.Linq;
using System.Threading;
using System.Threading.Tasks;
using Microsoft.Web.LibraryManager.Contracts;
using Microsoft.Web.LibraryManager.LibraryNaming;
using Newtonsoft.Json.Linq;

namespace Microsoft.Web.LibraryManager.Providers.Unpkg
{
    internal class UnpkgCatalog : ILibraryCatalog
    {
        public const string CacheFileName = "cache.json";
        public const string LibraryFileListUrlFormat = "http://unpkg.com/{0}/?meta";
        public const string LatestLibraryVersonUrl = "http://unpkg.com/{0}/package.json";
        private UnpkgProvider _provider;
        private CacheService _cacheService;
        private string _cacheFile;


        public UnpkgCatalog(UnpkgProvider provider)
        {
            _provider = provider;
            // TODO: {alexgav} Do we need multiple instances of this?
            _cacheService = new CacheService(WebRequestHandler.Instance);
            _cacheFile = Path.Combine(provider.CacheFolder, CacheFileName);
        }

        public async Task<string> GetLatestVersion(string libraryId, bool includePreReleases, CancellationToken cancellationToken)
        {
            string latestVersion = null;

            try
            {
                (string name, string version) = LibraryIdToNameAndVersionConverter.Instance.GetLibraryNameAndVersion(libraryId, _provider.Id);
                string latestLibraryVersionUrl = string.Format(LatestLibraryVersonUrl, name);

                JObject packageObject = await WebRequestHandler.Instance.GetJsonObjectViaGetAsync(latestLibraryVersionUrl, cancellationToken);

                if (packageObject != null)
                {
                    JValue versionValue = packageObject["version"] as JValue;
                    latestVersion = versionValue?.Value as string;
                }
            }
            catch(Exception ex)
            {
                _provider.HostInteraction.Logger.Log(ex.ToString(), LogLevel.Error);
            }

            return latestVersion;
        }

        public async Task<ILibrary> GetLibraryAsync(string libraryId, CancellationToken cancellationToken)
        {
            (string name, string version) = LibraryIdToNameAndVersionConverter.Instance.GetLibraryNameAndVersion(libraryId, _provider.Id);

            if (string.IsNullOrEmpty(name) || string.IsNullOrEmpty(version))
            {
                throw new InvalidLibraryException(libraryId, _provider.Id);
            }

            try
            {
                IEnumerable<string> libraryFiles = await GetLibraryFilesAsync(libraryId, cancellationToken);

                return new UnpkgLibrary
                {
                    Version = version,
                    Files = libraryFiles.ToDictionary(k => k, b => false),
                    Name = name,
                    ProviderId = _provider.Id,
                };
            }
            catch
            {
                throw new InvalidLibraryException(libraryId, _provider.Id);
            }
        }

        private async Task<IEnumerable<string>> GetLibraryFilesAsync(string libraryId, CancellationToken cancellationToken)
        {
            List<string> result = new List<string>();

            try
            {
                string libraryFileListUrl = string.Format(LibraryFileListUrlFormat, libraryId);
                JObject fileListObject = await WebRequestHandler.Instance.GetJsonObjectViaGetAsync(libraryFileListUrl, cancellationToken).ConfigureAwait(false);


                if (fileListObject != null)
                {
                    GetFiles(fileListObject, result);
                }
            }
            catch (Exception ex)
            {
                _provider.HostInteraction.Logger.Log(ex.ToString(), LogLevel.Error);
            }

            return result;
        }

        private void GetFiles(JObject fileObject, List<string> files)
        {
            // Parse JSON document returned by unpkg.com/libraryname@version/?meta
            // It looks something like
            // {
            //   "type" : "directory",
            //   "path" : "/"
            //   "files" : [
            //     {
            //       "type" : "directory"
            //       "path" : "/umd"
            //       "files" : [
            //         {
            //           "type" : "file",
            //           "path" : "/umd/react.development.js"
            //         },
            //         {
            //           "type" : "file",
            //           "path" : "/umd/react.production.min.js"
            //         }
            //       ]
            //     },
            //     {
            //       "type" : "file",
            //       "path" : "/index.js"
            //     }
            //   ]
            // }

            if (files == null)
            {
                throw new ArgumentNullException(nameof(files));
            }

            if (fileObject != null)
            {
                JValue type = fileObject["type"] as JValue; // will be either "file" or "directory"
                if (type.Value as string == "file")
                {
                    JValue pathValue = fileObject["path"] as JValue;
                    string path = pathValue?.Value as string;

                    if (path != null && path.Length > 0)
                    {
                        // Don't include the leading "/" in the file paths, do you get dist/jquery.js rather than /dist/jquery.js
                        // We will want the user to always specify a relative path in the "Files" array of the library entry
                        files.Add(path.Substring(1));
                    }
                }
                else if (type.Value as string == "directory")
                {
                    JArray filesArray = fileObject["files"] as JArray;
                    if (filesArray != null)
                    {
                        foreach (JObject childFileObject in filesArray)
                        {
                            GetFiles(childFileObject, files);
                        }
                    }
                }
            }
        }

        public async Task<CompletionSet> GetLibraryCompletionSetAsync(string libraryNameStart, int caretPosition)
        {
            CompletionSet completionSet = new CompletionSet
            {
                Start = 0,
                Length = libraryNameStart.Length
            };

            List<CompletionItem> completions = new List<CompletionItem>();

            (string name, string version) = LibraryIdToNameAndVersionConverter.Instance.GetLibraryNameAndVersion(libraryNameStart, _provider.Id);

            int at = name.LastIndexOf('@');
            name = at > -1 ? name.Substring(0, at) : name;

            try
            {
                // library name completion
                if (caretPosition < name.Length + 1)
                {
                    IEnumerable<string> packageNames = await NpmPackageSearch.GetPackageNamesAsync(libraryNameStart, CancellationToken.None);

                    foreach (string packageName in packageNames)
                    {
                        CompletionItem completionItem = new CompletionItem
                        {
                            DisplayText = packageName,
<<<<<<< HEAD
                            InsertionText = packageName,
=======
                            InsertionText = packageName
>>>>>>> d70a60a0
                        };

                        completions.Add(completionItem);
                    }
                    
                    completionSet.CompletionType = CompletionSortOrder.AsSpecified;
                }

                // library version completion
                else
                {
                    completionSet.Start = name.Length + 1;
                    completionSet.Length = version.Length;

                    NpmPackageInfo npmPackageInfo = await NpmPackageInfoCache.GetPackageInfoAsync(name, CancellationToken.None);
                    foreach (SemanticVersion semVersion in npmPackageInfo.Versions)
                    {
                        string versionText = semVersion.ToString();
                        CompletionItem completionItem = new CompletionItem
                        {
<<<<<<< HEAD
                            string itemText = name + "@" + semVersion.ToString();
                            CompletionItem completionItem = new CompletionItem
                            {
                                DisplayText = itemText,
                                InsertionText = itemText
                            };
=======
                            DisplayText = versionText,
                            InsertionText = LibraryIdToNameAndVersionConverter.Instance.GetLibraryId(name, versionText, _provider.Id)
                        };
>>>>>>> d70a60a0

                        completions.Add(completionItem);
                    }

                    completionSet.CompletionType = CompletionSortOrder.Version;
                }

                completionSet.Completions = completions;
            }
            catch (Exception ex)
            {
                _provider.HostInteraction.Logger.Log(ex.ToString(), LogLevel.Error);
            }

            return completionSet;
        }

        public async Task<IReadOnlyList<ILibraryGroup>> SearchAsync(string term, int maxHits, CancellationToken cancellationToken)
        {
            List<ILibraryGroup> libraryGroups = new List<ILibraryGroup>();

            try
            {
                IEnumerable<string> packageNames = await NpmPackageSearch.GetPackageNamesAsync(term, CancellationToken.None);
                libraryGroups = packageNames.Select(packageName => new UnpkgLibraryGroup(packageName)).ToList<ILibraryGroup>();
            }
            catch (Exception ex)
            {
                _provider.HostInteraction.Logger.Log(ex.ToString(), LogLevel.Error);
            }

            return libraryGroups;
        }
    }
}<|MERGE_RESOLUTION|>--- conflicted
+++ resolved
@@ -193,11 +193,7 @@
                         CompletionItem completionItem = new CompletionItem
                         {
                             DisplayText = packageName,
-<<<<<<< HEAD
-                            InsertionText = packageName,
-=======
                             InsertionText = packageName
->>>>>>> d70a60a0
                         };
 
                         completions.Add(completionItem);
@@ -218,18 +214,9 @@
                         string versionText = semVersion.ToString();
                         CompletionItem completionItem = new CompletionItem
                         {
-<<<<<<< HEAD
-                            string itemText = name + "@" + semVersion.ToString();
-                            CompletionItem completionItem = new CompletionItem
-                            {
-                                DisplayText = itemText,
-                                InsertionText = itemText
-                            };
-=======
                             DisplayText = versionText,
                             InsertionText = LibraryIdToNameAndVersionConverter.Instance.GetLibraryId(name, versionText, _provider.Id)
                         };
->>>>>>> d70a60a0
 
                         completions.Add(completionItem);
                     }
