--- conflicted
+++ resolved
@@ -35,22 +35,14 @@
         {
             cancellationToken.ThrowIfCancellationRequested();
 
-<<<<<<< HEAD
             IEnumerable<ILibraryOperationResult> validateLibraries = await ValidatePropertiesAsync(libraries, cancellationToken).ConfigureAwait(false);
-=======
-            IEnumerable<ILibraryOperationResult> validateLibraries = ValidateProperties(libraries, cancellationToken);
->>>>>>> 11ee1775
 
             if (!validateLibraries.All(t => t.Success))
             {
                 return validateLibraries;
             }
 
-<<<<<<< HEAD
             IEnumerable<ILibraryOperationResult> expandLibraries= await ExpandLibrariesAsync(libraries, cancellationToken).ConfigureAwait(false);
-=======
-            IEnumerable<ILibraryOperationResult> expandLibraries = await ExpandLibrariesAsync(libraries, dependencies, defaultDestination, defaultProvider, cancellationToken).ConfigureAwait(false);
->>>>>>> 11ee1775
             if (!expandLibraries.All(t => t.Success))
             {
                 return expandLibraries;
@@ -107,11 +99,7 @@
         /// <param name="libraries"></param>
         /// <param name="cancellationToken"></param>
         /// <returns></returns>
-<<<<<<< HEAD
-        public async Task<IEnumerable<ILibraryOperationResult>> ValidatePropertiesAsync(IEnumerable<ILibraryInstallationState> libraries, CancellationToken cancellationToken)
-=======
         private static IEnumerable<ILibraryOperationResult> ValidateProperties(IEnumerable<ILibraryInstallationState> libraries, CancellationToken cancellationToken)
->>>>>>> 11ee1775
         {
             List<ILibraryOperationResult> validationStatus = new List<ILibraryOperationResult>();
 
@@ -122,11 +110,7 @@
                 ILibraryOperationResult result = await library.IsValidAsync(_dependencies).ConfigureAwait(false);
                 if (!result.Success)
                 {
-<<<<<<< HEAD
                     validationStatus.Add(result);
-=======
-                    return new [] { new LibraryOperationResult(library, errors.ToArray()) };
->>>>>>> 11ee1775
                 }
                 else
                 {
