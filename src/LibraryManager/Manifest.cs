﻿// Copyright (c) .NET Foundation. All rights reserved.
// Licensed under the Apache License, Version 2.0. See License.txt in the project root for license information.

using System;
using System.Collections.Generic;
using System.Diagnostics;
using System.IO;
using System.Linq;
using System.Text;
using System.Threading;
using System.Threading.Tasks;
using Microsoft.Web.LibraryManager.Contracts;
using Newtonsoft.Json;

namespace Microsoft.Web.LibraryManager
{
    /// <summary>
    /// Represents the manifest JSON file and orchestrates the interaction
    /// with the various <see cref="IProvider"/> instances.
    /// </summary>
    public class Manifest
    {
        /// <summary>
        /// Supported versions of Library Manager
        /// </summary>
        public static readonly Version[] SupportedVersions = { new Version("1.0") };
        private IHostInteraction _hostInteraction;
        private readonly List<ILibraryInstallationState> _libraries;
        private IDependencies _dependencies;

        /// <summary>
        /// Creates a new instance of <see cref="Manifest"/>.
        /// </summary>
        /// <param name="dependencies">The host provided dependencies.</param>
        public Manifest(IDependencies dependencies)
        {
            _libraries = new List<ILibraryInstallationState>();
            _dependencies = dependencies;
            _hostInteraction = dependencies?.GetHostInteractions();
        }

        /// <summary>
        /// The version of the <see cref="Manifest"/> document format.
        /// </summary>
        [JsonProperty(ManifestConstants.Version)]
        public string Version { get; set; }

        /// <summary>
        /// The default <see cref="Manifest"/> library provider.
        /// </summary>
        [JsonProperty(ManifestConstants.DefaultProvider)]
        public string DefaultProvider { get; set; }

        /// <summary>
        /// The default destination path for libraries.
        /// </summary>
        [JsonProperty(ManifestConstants.DefaultDestination)]
        public string DefaultDestination { get; set; }

        /// <summary>
        /// A list of libraries contained in the <see cref="Manifest"/>.
        /// </summary>
        [JsonProperty(ManifestConstants.Libraries)]
        [JsonConverter(typeof(LibraryStateTypeConverter))]
        public IEnumerable<ILibraryInstallationState> Libraries => _libraries;

        /// <summary>
        /// Creates a new instance of a <see cref="Manifest"/> class from a file on disk.
        /// </summary>
        /// <remarks>
        /// The <paramref name="fileName"/> doesn't have to exist on disk. It will be created when
        /// <see cref="SaveAsync"/> is invoked.
        /// </remarks>
        /// <param name="fileName">The absolute file path to the manifest JSON file.</param>
        /// <param name="dependencies">The host provided dependencies.</param>
        /// <param name="cancellationToken">A token that allows for cancellation of the operation.</param>
        /// <returns>An instance of the <see cref="Manifest"/> class.</returns>
        public static async Task<Manifest> FromFileAsync(string fileName, IDependencies dependencies, CancellationToken cancellationToken)
        {
            if (File.Exists(fileName))
            {
                string json = await FileHelpers.ReadFileAsTextAsync(fileName, cancellationToken).ConfigureAwait(false);
                return FromJson(json, dependencies);
            }

            return FromJson("{}", dependencies);
        }

        /// <summary>
        /// Creates an instance of the <see cref="Manifest"/> class based on
        /// the provided JSON string.
        /// </summary>
        /// <param name="json">A string of JSON in the correct format.</param>
        /// <param name="dependencies">The host provided dependencies.</param>
        /// <returns></returns>
        internal static Manifest FromJson(string json, IDependencies dependencies)
        {
            try
            {
                Manifest manifest = JsonConvert.DeserializeObject<Manifest>(json);
                manifest._dependencies = dependencies;
                manifest._hostInteraction = dependencies.GetHostInteractions();

                UpdateLibraryProviderAndDestination(manifest);

                return manifest;
            }
            catch (Exception)
            {
                dependencies.GetHostInteractions().Logger.Log(PredefinedErrors.ManifestMalformed().Message, LogLevel.Task);
                return null;
            }
        }

        /// <summary>
        /// Removes the library from the <see cref="Libraries"/>
        /// </summary>
        /// <param name="libraryToUpdate"></param>
        /// <param name="newlibraryId"></param>
        public void ReplaceLibraryId(ILibraryInstallationState libraryToUpdate, string newlibraryId)
        {
            if (libraryToUpdate != null && libraryToUpdate is LibraryInstallationState state)
            {
                state.LibraryId = newlibraryId;
            }
        }

        private static void UpdateLibraryProviderAndDestination(Manifest manifest)
        {
            foreach (LibraryInstallationState state in manifest.Libraries.Cast<LibraryInstallationState>())
            {
                UpdateLibraryProviderAndDestination(state, manifest.DefaultProvider, manifest.DefaultDestination);
            }
        }

        private static void UpdateLibraryProviderAndDestination(ILibraryInstallationState state, string defaultProvider, string defaultDestination)
        {
            LibraryInstallationState libraryState = state as LibraryInstallationState;

            if (libraryState == null)
            {
                return;
            }

            if (state.ProviderId == null)
            {
                libraryState.ProviderId = defaultProvider;
                libraryState.IsUsingDefaultProvider = true;
            }

            if (libraryState.DestinationPath == null)
            {
                libraryState.DestinationPath = defaultDestination;
                libraryState.IsUsingDefaultDestination = true;
            }
        }

        /// <summary>
        /// Creates a deep copy of the manifest.
        /// </summary>
        /// <returns></returns>
        public Manifest Clone()
        {
            var manifest = new Manifest(_dependencies)
            {
                Version = Version
            };

            foreach (LibraryInstallationState lib in _libraries.Cast<LibraryInstallationState>())
            {
                var newState = new LibraryInstallationState()
                {
                    LibraryId = lib.LibraryId,
                    DestinationPath = lib.DestinationPath,
                    Files = lib.Files == null ? null : new List<string>(lib.Files),
                    ProviderId = lib.ProviderId,
                    IsUsingDefaultDestination = lib.IsUsingDefaultDestination,
                    IsUsingDefaultProvider = lib.IsUsingDefaultProvider
                };

                manifest._libraries.Add(newState);
            }

            return manifest;
        }

        /// <summary>
        /// Installs a library with the given libraryId
        /// </summary>
        /// <param name="libraryId"></param>
        /// <param name="providerId"></param>
        /// <param name="files"></param>
        /// <param name="destination"></param>
        /// <param name="cancellationToken"></param>
        /// <returns></returns>
        public async Task<IEnumerable<ILibraryOperationResult>> InstallLibraryAsync(string libraryId, string providerId, IReadOnlyList<string> files, string destination, CancellationToken cancellationToken)
        {
            ILibraryOperationResult result;

            var desiredState = new LibraryInstallationState()
            {
                LibraryId = libraryId,
                Files = files,
                ProviderId = providerId,
                DestinationPath = destination
            };

            UpdateLibraryProviderAndDestination(desiredState, DefaultProvider, DefaultDestination);
<<<<<<< HEAD
            ILibraryOperationResult validationResult = await desiredState.IsValidAsync(_dependencies);
            if (!validationResult.Success)
=======

            if (!desiredState.IsValid(out IEnumerable<IError> errors))
>>>>>>> 11ee1775
            {
                return new [] { validationResult };
            }

            IProvider provider = _dependencies.GetProvider(desiredState.ProviderId);
            if (provider == null)
            {
                return new [] { new LibraryOperationResult(desiredState, new IError[] { PredefinedErrors.ProviderUnknown(desiredState.ProviderId) })};
            }

            IEnumerable<ILibraryOperationResult> conflictResults = await CheckLibraryForConflictsAsync(desiredState, cancellationToken).ConfigureAwait(false);

            if (!conflictResults.All(r => r.Success))
            {
                return conflictResults;
            }

            result = await provider.InstallAsync(desiredState, cancellationToken).ConfigureAwait(false);

            if (result.Success)
            {
                _libraries.Add(desiredState);
            }

            return new [] { result };
        }

        private async Task<IEnumerable<ILibraryOperationResult>> CheckLibraryForConflictsAsync(ILibraryInstallationState desiredState, CancellationToken cancellationToken)
        {
            var libraries = new List<ILibraryInstallationState>(Libraries);
            libraries.Add(desiredState);

            IEnumerable<ILibraryOperationResult> fileConflicts = await LibrariesValidator.GetLibrariesErrorsAsync(libraries, _dependencies, DefaultDestination, DefaultProvider, cancellationToken).ConfigureAwait(false);

            return fileConflicts;
        }

        /// <summary>
        /// Adds a library to the <see cref="Libraries"/> collection.
        /// </summary>
        /// <param name="state">An instance of <see cref="ILibraryInstallationState"/> representing the library to add.</param>
        internal void AddLibrary(ILibraryInstallationState state)
        {
            ILibraryInstallationState existing = _libraries.Find(p => p.LibraryId == state.LibraryId && p.ProviderId == state.ProviderId);

            if (existing != null)
                _libraries.Remove(existing);

            _libraries.Add(state);
        }

        /// <summary>
        /// Adds a version to the manifest
        /// </summary>
        /// <param name="version"></param>
        public void AddVersion(string version)
        {
            Version = version;
        }

        /// <summary>
        /// Restores all libraries in the <see cref="Libraries"/> collection.
        /// </summary>
        /// <param name="cancellationToken">A token that allows for cancellation of the operation.</param>
        public async Task<IEnumerable<ILibraryOperationResult>> RestoreAsync(CancellationToken cancellationToken)
        {
            //TODO: This should have an "undo scope"
            var results = new List<ILibraryOperationResult>();

            IEnumerable<ILibraryOperationResult> validationResults = await LibrariesValidator.GetManifestErrorsAsync(this, _dependencies, cancellationToken).ConfigureAwait(false);

            if (!validationResults.All(r => r.Success))
            {
                return validationResults;
            }

            foreach (ILibraryInstallationState state in Libraries)
            {
                results.Add(await RestoreLibraryAsync(state, cancellationToken).ConfigureAwait(false));
            }

            return results;
        }

        private async Task<ILibraryOperationResult> RestoreLibraryAsync(ILibraryInstallationState libraryState, CancellationToken cancellationToken)
        {
            _hostInteraction.Logger.Log(string.Format(Resources.Text.Restore_RestoreOfLibraryStarted, libraryState.LibraryId, libraryState.DestinationPath), LogLevel.Operation);

            if (cancellationToken.IsCancellationRequested)
            {
                return LibraryOperationResult.FromCancelled(libraryState);
            }

            IProvider provider = _dependencies.GetProvider(libraryState.ProviderId);
            if (provider == null)
            {
                return new LibraryOperationResult(libraryState, new IError[] { PredefinedErrors.ProviderUnknown(libraryState.ProviderId) });
            }

            try
            {
                return await provider.InstallAsync(libraryState, cancellationToken).ConfigureAwait(false);
            }
            catch (OperationCanceledException)
            {
                return LibraryOperationResult.FromCancelled(libraryState);
            }
        }

        /// <summary>
        /// Uninstalls the specified library and removes it from the <see cref="Libraries"/> collection.
        /// </summary>
        /// <param name="libraryId">The library identifier.</param>
        /// <param name="deleteFilesFunction"></param>
        /// <param name="cancellationToken"></param>
        public async Task<ILibraryOperationResult> UninstallAsync(string libraryId, Func<IEnumerable<string>, Task<bool>> deleteFilesFunction, CancellationToken cancellationToken)
        {
            ILibraryInstallationState library = Libraries.FirstOrDefault(l => l.LibraryId == libraryId);

            if (cancellationToken.IsCancellationRequested)
            {
                return LibraryOperationResult.FromCancelled(library);
            }

            if (library != null)
            {
                try
                {
                    ILibraryOperationResult result = await DeleteLibraryFilesAsync(library, deleteFilesFunction, cancellationToken).ConfigureAwait(false);

                    if (result.Success)
                    {
                        _libraries.Remove(library);

                        return result;
                    }
                }
                catch (OperationCanceledException)
                {
                    return LibraryOperationResult.FromCancelled(library);
                }
            }

            return LibraryOperationResult.FromError(PredefinedErrors.CouldNotDeleteLibrary(library.LibraryId));
        }

        /// <summary>
        /// Saves the manifest file to disk.
        /// </summary>
        /// <param name="fileName">The absolute file path to save the <see cref="Manifest"/> to.</param>
        /// <param name="cancellationToken">A token that allows for cancellation of the operation.</param>
        /// <returns></returns>
        public async Task SaveAsync(string fileName, CancellationToken cancellationToken)
        {
            var settings = new JsonSerializerSettings
            {
                Formatting = Formatting.Indented,
                NullValueHandling = NullValueHandling.Ignore,
            };

            foreach (ILibraryInstallationState library in _libraries)
            {
                if (library is LibraryInstallationState state)
                {
                    if (state.IsUsingDefaultDestination)
                    {
                        state.DestinationPath = null;
                    }
                    if (state.IsUsingDefaultProvider)
                    {
                        state.ProviderId = null;
                    }
                }
            }

            string json = JsonConvert.SerializeObject(this, settings);

            UpdateLibraryProviderAndDestination(this);

            byte[] buffer = Encoding.UTF8.GetBytes(json);

            using (FileStream writer = File.Create(fileName, 4096, FileOptions.Asynchronous))
            {
                await writer.WriteAsync(buffer, 0, buffer.Length, cancellationToken).ConfigureAwait(false);
            }
        }

        /// <summary>
        ///  Deletes all library output files from disk.
        /// </summary>
        /// <remarks>
        /// The host calling this method provides the <paramref name="deleteFileAction"/>
        /// that deletes the files from the project.
        /// </remarks>
        /// <param name="deleteFileAction">>An action to delete the files.</param>
        /// <param name="cancellationToken"></param>
        /// <returns></returns>
        public async Task<IEnumerable<ILibraryOperationResult>> CleanAsync(Func<IEnumerable<string>, Task<bool>> deleteFileAction, CancellationToken cancellationToken)
        {
            var results = new List<ILibraryOperationResult>();

            IEnumerable<ILibraryOperationResult> validationResults = await LibrariesValidator.GetManifestErrorsAsync(this, _dependencies, cancellationToken).ConfigureAwait(false);

            if (!validationResults.All(r => r.Success))
            {
                return validationResults;
            }

            foreach (ILibraryInstallationState state in Libraries)
            {
                results.Add(await DeleteLibraryFilesAsync(state, deleteFileAction, cancellationToken).ConfigureAwait(false));
            }

            return results;
        }

        /// <summary>
        /// Removes unwanted library files
        /// </summary>
        /// <param name="newManifest"></param>
        /// <param name="cancellationToken"></param>
        /// <returns></returns>
        public async Task<bool> RemoveUnwantedFilesAsync(Manifest newManifest, CancellationToken cancellationToken)
        {
            cancellationToken.ThrowIfCancellationRequested();

            if (newManifest != null)
            {
                IEnumerable<FileIdentifier> existingFiles = await GetAllManifestFilesWithVersionsAsync(Libraries).ConfigureAwait(false);
                IEnumerable<FileIdentifier> newFiles = await GetAllManifestFilesWithVersionsAsync(newManifest.Libraries).ConfigureAwait(false);
                IEnumerable<string> filesToRemove = existingFiles.Except(newFiles).Select(f => f.Path);

                if (filesToRemove.Any())
                {
                    IHostInteraction hostInteraction = _dependencies.GetHostInteractions();
                    return await hostInteraction.DeleteFilesAsync(filesToRemove, cancellationToken).ConfigureAwait(false);
                }
            }

            return true;
        }

        private async Task<IEnumerable<FileIdentifier>> GetAllManifestFilesWithVersionsAsync(IEnumerable<ILibraryInstallationState> libraries)
        {
            var files = new List<FileIdentifier>();
            var tasks = new List<Task<IEnumerable<FileIdentifier>>>();

            if (libraries != null)
            {
                foreach (ILibraryInstallationState state in libraries)
                {
                    tasks.Add(GetFilesWithVersionsAsync(state));
                }

                IEnumerable<FileIdentifier>[] allFiles = await Task.WhenAll(tasks).ConfigureAwait(false);
                files = allFiles.SelectMany(f => f).Distinct().ToList();
            }

           return files;
        }

        private async Task<IEnumerable<FileIdentifier>> GetFilesWithVersionsAsync(ILibraryInstallationState state)
        {
            IEnumerable<FileIdentifier> filesWithVersions = new List<FileIdentifier>();
            ILibraryCatalog catalog = _dependencies.GetProvider(state.ProviderId)?.GetCatalog();

            if (catalog == null)
            {
                return filesWithVersions;
            }

            ILibraryOperationResult validationResult = await state.IsValidAsync(_dependencies).ConfigureAwait(false);
            if (validationResult.Success)
            {
                IProvider provider = _dependencies.GetProvider(state.ProviderId);

                if (provider != null)
                {
                    ILibraryOperationResult updatedStateResult = await provider.UpdateStateAsync(state, CancellationToken.None).ConfigureAwait(false);

                    if (updatedStateResult.Success)
                    {
                        ILibrary library = await catalog.GetLibraryAsync(state.LibraryId, CancellationToken.None).ConfigureAwait(false);

                        if (library != null && library.Files != null)
                        {
                            IEnumerable<string> desiredStateFiles = updatedStateResult.InstallationState.Files?.Where(f => library.Files.Keys.Contains(f));
                            if (desiredStateFiles != null && desiredStateFiles.Any())
                            {
                                filesWithVersions = desiredStateFiles.Select(f => new FileIdentifier(Path.Combine(state.DestinationPath, f), library.Version));
                            }
                        }
                    }
                }
            }
            else
            {
                Debug.Assert(validationResult.Success);
            }

            return filesWithVersions;
        }

        private async Task<ILibraryOperationResult> DeleteLibraryFilesAsync(ILibraryInstallationState state,
                                                       Func<IEnumerable<string>, Task<bool>> deleteFilesFunction,
                                                       CancellationToken cancellationToken)
        {

            cancellationToken.ThrowIfCancellationRequested();

            try
            {
                IProvider provider = _dependencies.GetProvider(state.ProviderId);
                ILibraryOperationResult updatedStateResult = await provider.UpdateStateAsync(state, CancellationToken.None).ConfigureAwait(false);

                if (updatedStateResult.Success)
                {
                    List<string> filesToDelete = new List<string>();
                    state = updatedStateResult.InstallationState;

                    foreach (string file in state.Files)
                    {
                        var url = new Uri(file, UriKind.RelativeOrAbsolute);

                        if (!url.IsAbsoluteUri)
                        {
                            string relativePath = Path.Combine(state.DestinationPath, file).Replace('\\', '/');
                            filesToDelete.Add(relativePath);
                        }
                    }

                    bool success = true;
                    if (deleteFilesFunction != null)
                    {
                        success = await deleteFilesFunction.Invoke(filesToDelete).ConfigureAwait(false);
                    }

                    if (success)
                    {
                        return LibraryOperationResult.FromSuccess(updatedStateResult.InstallationState);
                    }
                    else
                    {
                        return LibraryOperationResult.FromError(PredefinedErrors.CouldNotDeleteLibrary(state.LibraryId));
                    }
                }

                return updatedStateResult;
            }
            catch (OperationCanceledException)
            {
                return LibraryOperationResult.FromCancelled(state);
            }
            catch (Exception)
            {
                return LibraryOperationResult.FromError(PredefinedErrors.CouldNotDeleteLibrary(state.LibraryId));
            }
        }
    }
}<|MERGE_RESOLUTION|>--- conflicted
+++ resolved
@@ -206,13 +206,8 @@
             };
 
             UpdateLibraryProviderAndDestination(desiredState, DefaultProvider, DefaultDestination);
-<<<<<<< HEAD
             ILibraryOperationResult validationResult = await desiredState.IsValidAsync(_dependencies);
             if (!validationResult.Success)
-=======
-
-            if (!desiredState.IsValid(out IEnumerable<IError> errors))
->>>>>>> 11ee1775
             {
                 return new [] { validationResult };
             }
