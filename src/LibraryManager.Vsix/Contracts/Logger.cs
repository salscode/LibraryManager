﻿// Copyright (c) .NET Foundation. All rights reserved.
// Licensed under the Apache License, Version 2.0. See License.txt in the project root for license information.

using System;
using System.Collections.Generic;
using System.Linq;
using Microsoft.VisualStudio;
using Microsoft.VisualStudio.Shell;
using Microsoft.VisualStudio.Shell.Interop;
using Microsoft.Web.LibraryManager.Contracts;
using Microsoft.Web.LibraryManager.Logging;

namespace Microsoft.Web.LibraryManager.Vsix
{
    internal static class Logger
    {
        private static Guid _outputPaneGuid = new Guid("cce35aef-ace6-4371-b1e1-8efa3cdc8324");
        private static IVsOutputWindowPane _outputWindowPane;
        private static IVsOutputWindow _outputWindow;
        private static IVsActivityLog _activityLog;
        private static IVsStatusbar _statusbar;

        private static IVsOutputWindowPane OutputWindowPane
        {
            get
            {
                ThreadHelper.ThrowIfNotOnUIThread(nameof(OutputWindowPane));

                if (_outputWindowPane == null)
                {
                    EnsurePane();
                }

                return _outputWindowPane;
            }
        }

        private static IVsOutputWindow OutputWindow
        {
            get
            {
                ThreadHelper.ThrowIfNotOnUIThread(nameof(OutputWindow));

                if (_outputWindow == null)
                {
                    _outputWindow = VsHelpers.GetService<SVsOutputWindow, IVsOutputWindow>();
                }

                return _outputWindow;
            }
        }

        private static IVsActivityLog ActivityLog
        {
            get
            {
                ThreadHelper.ThrowIfNotOnUIThread(nameof(ActivityLog));

                if (_activityLog == null)
                {
                    _activityLog = VsHelpers.GetService<SVsActivityLog, IVsActivityLog>();
                }

                return _activityLog;
            }
        }

        private static IVsStatusbar Statusbar
        {
            get
            {
                ThreadHelper.ThrowIfNotOnUIThread(nameof(Statusbar));

                if (_statusbar == null)
                {
                    _statusbar = VsHelpers.GetService<SVsStatusbar, IVsStatusbar>();
                }

                return _statusbar;
            }
        }

        public static void LogEvent(string message, LogLevel level)
        {
            try
            {
                switch (level)
                {
                    case LogLevel.Operation:
                        LogToOutputWindow(message);
                        break;
                    case LogLevel.Error:
                        LogToActivityLog(message, __ACTIVITYLOG_ENTRYTYPE.ALE_ERROR);
                        break;
                    case LogLevel.Task:
                        LogToStatusBar(message);
                        LogToOutputWindow(message);
                        break;
                    case LogLevel.Status:
                        LogToStatusBar(message);
                        break;
                }
            }
            catch (Exception ex)
            {
                Telemetry.TrackException(nameof(LogEvent), ex);
                System.Diagnostics.Debug.Write(ex);
            }
        }

        public static void ClearOutputWindow()
        {
            // Don't access _outputWindowPane through the property here so that we don't force creation
            ThreadHelper.Generic.BeginInvoke(() => _outputWindowPane?.Clear());
        }

        private static void LogToActivityLog(string message, __ACTIVITYLOG_ENTRYTYPE type)
        {
            ThreadHelper.Generic.BeginInvoke(() => ActivityLog.LogEntry((uint)type, Vsix.Name, message));
        }

        public static void LogToStatusBar(string message)
        {
            ThreadHelper.Generic.BeginInvoke(() =>
            {
                Statusbar.FreezeOutput(0);
                Statusbar.SetText(message);
                Statusbar.FreezeOutput(1);
            });
        }

        private static void LogToOutputWindow(object message)
        {
            ThreadHelper.Generic.BeginInvoke(() => OutputWindowPane?.OutputString(message + Environment.NewLine));
        }

        private static bool EnsurePane()
        {
            ThreadHelper.ThrowIfNotOnUIThread(nameof(EnsurePane));

            if (_outputWindowPane == null)
            {
                if (OutputWindow != null)
                {
                    if (ErrorHandler.Failed(OutputWindow.GetPane(ref _outputPaneGuid, out _outputWindowPane)) &&
                        ErrorHandler.Succeeded(OutputWindow.CreatePane(ref _outputPaneGuid, Resources.Text.OutputWindowTitle, 0, 0)))
                    {
                        if (ErrorHandler.Succeeded(OutputWindow.GetPane(ref _outputPaneGuid, out _outputWindowPane)))
                        {
                            _outputWindowPane.Activate();
                        }
                    }
                }
            }

            return _outputWindowPane != null;
        }

        internal static void LogEventsHeader(OperationType operationType, string libraryId)
        {
            LogEvent(LogMessageGenerator.GetOperationHeaderString(operationType, libraryId), LogLevel.Task);
        }

        internal static void LogEventsSummary(IEnumerable<ILibraryOperationResult> totalResults, OperationType operationType, TimeSpan elapsedTime )
        {
<<<<<<< HEAD
            LogErrors(totalResults);
            LogEvent(GetSummaryHeaderString(operationType, null), LogLevel.Task);
=======
            LogEvent(LogMessageGenerator.GetSummaryHeaderString(operationType, null), LogLevel.Task);
>>>>>>> 31b3632d
            LogOperationSummary(totalResults, operationType, elapsedTime);
            LogEvent(string.Format(LibraryManager.Resources.Text.TimeElapsed, elapsedTime), LogLevel.Operation);
            LogEvent(LibraryManager.Resources.Text.SummaryEndLine + Environment.NewLine, LogLevel.Operation);
        }

        private static void LogOperationSummary(IEnumerable<ILibraryOperationResult> totalResults, OperationType operation, TimeSpan elapsedTime)
        {
<<<<<<< HEAD
            if (totalResults != null && totalResults.Any())
            {
                int totalResultsCounts = totalResults.Count();
                IEnumerable<ILibraryOperationResult> successfulRestores = totalResults.Where(r => r.Success && !r.UpToDate);
                IEnumerable<ILibraryOperationResult> failedRestores = totalResults.Where(r => r.Errors.Any());
                IEnumerable<ILibraryOperationResult> cancelledRestores = totalResults.Where(r => r.Cancelled);
                IEnumerable<ILibraryOperationResult> upToDateRestores = totalResults.Where(r => r.UpToDate);

                bool allSuccess = successfulRestores.Count() == totalResultsCounts;
                bool allFailed = failedRestores.Count() == totalResultsCounts;
                bool allCancelled = cancelledRestores.Count() == totalResultsCounts;
                bool allUpToDate = upToDateRestores.Count() == totalResultsCounts;
                bool partialSuccess = successfulRestores.Count() < totalResultsCounts;

                string messageText = string.Empty;

                if (allUpToDate)
                {
                    messageText = LibraryManager.Resources.Text.Restore_LibrariesUptodate + Environment.NewLine;
                }
                else if (allSuccess)
                {
                    string libraryId = GetLibraryId(totalResults, operation);
                    messageText = GetAllSuccessString(operation, totalResultsCounts, elapsedTime, libraryId) + Environment.NewLine;
                }
                else if (allCancelled)
                {
                    string libraryId = GetLibraryId(totalResults, operation);
                    messageText = GetAllCancelledString(operation, totalResultsCounts, elapsedTime, libraryId) + Environment.NewLine;
                }
                else if (allFailed)
                {
                    string libraryId = GetLibraryId(totalResults, operation);
                    messageText = GetAllFailuresString(operation, totalResultsCounts, libraryId) + Environment.NewLine;
                }
                else
                {
                    messageText = GetPartialSuccessString(operation, successfulRestores.Count(), failedRestores.Count(), cancelledRestores.Count(), upToDateRestores.Count(), elapsedTime);
                }

                LogEvent(messageText, LogLevel.Operation);
            }
        }

        public static void LogErrors(IEnumerable<ILibraryOperationResult> results)
        {
            foreach (ILibraryOperationResult result in results)
            {
                if (result.Errors.Any())
                {
                    foreach (IError error in result.Errors)
                    {
                        LogEvent(error.Message, LogLevel.Operation);
                    }
                }
            }
        }

        private static string GetLibraryId(IEnumerable<ILibraryOperationResult> totalResults, OperationType operation)
        {
            if (operation == OperationType.Uninstall || operation == OperationType.Upgrade)
            {
                if (totalResults != null && totalResults.Count() == 1)
                {
                    return totalResults.First().InstallationState.LibraryId;
                }
            }

            return string.Empty;
        }

        private static string GetPartialSuccessString(OperationType operation, int successfulRestores, int failedRestores, int cancelledRestores, int upToDateRestores, TimeSpan timeSpan)
        {
            string message = string.Empty;
            message = successfulRestores > 0 ? message + GetAllSuccessString(operation, successfulRestores, timeSpan, null) + Environment.NewLine: message;
            message = failedRestores > 0 ? message + GetAllFailuresString(operation, failedRestores, null) + Environment.NewLine : message;
            message = cancelledRestores > 0 ? message + GetAllCancelledString(operation, cancelledRestores, timeSpan, null) + Environment.NewLine : message;

            return message;
        }

        private static string GetAllSuccessString(OperationType operation, int totalCount, TimeSpan timeSpan, string libraryId)
        {
            switch (operation)
            {
                case OperationType.Restore:
                    return string.Format(LibraryManager.Resources.Text.Restore_NumberOfLibrariesSucceeded, totalCount, Math.Round(timeSpan.TotalSeconds, 2));

                case OperationType.Clean:
                    return string.Format(LibraryManager.Resources.Text.Clean_NumberOfLibrariesSucceeded, totalCount, Math.Round(timeSpan.TotalSeconds, 2));

                case OperationType.Uninstall:
                    return string.Format(LibraryManager.Resources.Text.Uninstall_LibrarySucceeded, libraryId ?? string.Empty);

                case OperationType.Upgrade:
                    return string.Format(LibraryManager.Resources.Text.Update_LibrarySucceeded, libraryId ?? string.Empty);
=======
            string messageText = LogMessageGenerator.GetOperationSummaryString(totalResults, operation, elapsedTime);
>>>>>>> 31b3632d

            if (!string.IsNullOrEmpty(messageText))
            {
                LogEvent(messageText, LogLevel.Operation);
            }
        }
    }
}<|MERGE_RESOLUTION|>--- conflicted
+++ resolved
@@ -163,12 +163,8 @@
 
         internal static void LogEventsSummary(IEnumerable<ILibraryOperationResult> totalResults, OperationType operationType, TimeSpan elapsedTime )
         {
-<<<<<<< HEAD
             LogErrors(totalResults);
-            LogEvent(GetSummaryHeaderString(operationType, null), LogLevel.Task);
-=======
             LogEvent(LogMessageGenerator.GetSummaryHeaderString(operationType, null), LogLevel.Task);
->>>>>>> 31b3632d
             LogOperationSummary(totalResults, operationType, elapsedTime);
             LogEvent(string.Format(LibraryManager.Resources.Text.TimeElapsed, elapsedTime), LogLevel.Operation);
             LogEvent(LibraryManager.Resources.Text.SummaryEndLine + Environment.NewLine, LogLevel.Operation);
@@ -176,47 +172,10 @@
 
         private static void LogOperationSummary(IEnumerable<ILibraryOperationResult> totalResults, OperationType operation, TimeSpan elapsedTime)
         {
-<<<<<<< HEAD
-            if (totalResults != null && totalResults.Any())
-            {
-                int totalResultsCounts = totalResults.Count();
-                IEnumerable<ILibraryOperationResult> successfulRestores = totalResults.Where(r => r.Success && !r.UpToDate);
-                IEnumerable<ILibraryOperationResult> failedRestores = totalResults.Where(r => r.Errors.Any());
-                IEnumerable<ILibraryOperationResult> cancelledRestores = totalResults.Where(r => r.Cancelled);
-                IEnumerable<ILibraryOperationResult> upToDateRestores = totalResults.Where(r => r.UpToDate);
-
-                bool allSuccess = successfulRestores.Count() == totalResultsCounts;
-                bool allFailed = failedRestores.Count() == totalResultsCounts;
-                bool allCancelled = cancelledRestores.Count() == totalResultsCounts;
-                bool allUpToDate = upToDateRestores.Count() == totalResultsCounts;
-                bool partialSuccess = successfulRestores.Count() < totalResultsCounts;
-
-                string messageText = string.Empty;
-
-                if (allUpToDate)
-                {
-                    messageText = LibraryManager.Resources.Text.Restore_LibrariesUptodate + Environment.NewLine;
-                }
-                else if (allSuccess)
-                {
-                    string libraryId = GetLibraryId(totalResults, operation);
-                    messageText = GetAllSuccessString(operation, totalResultsCounts, elapsedTime, libraryId) + Environment.NewLine;
-                }
-                else if (allCancelled)
-                {
-                    string libraryId = GetLibraryId(totalResults, operation);
-                    messageText = GetAllCancelledString(operation, totalResultsCounts, elapsedTime, libraryId) + Environment.NewLine;
-                }
-                else if (allFailed)
-                {
-                    string libraryId = GetLibraryId(totalResults, operation);
-                    messageText = GetAllFailuresString(operation, totalResultsCounts, libraryId) + Environment.NewLine;
-                }
-                else
-                {
-                    messageText = GetPartialSuccessString(operation, successfulRestores.Count(), failedRestores.Count(), cancelledRestores.Count(), upToDateRestores.Count(), elapsedTime);
-                }
-
+            string messageText = LogMessageGenerator.GetOperationSummaryString(totalResults, operation, elapsedTime);
+
+            if (!string.IsNullOrEmpty(messageText))
+            {
                 LogEvent(messageText, LogLevel.Operation);
             }
         }
@@ -273,13 +232,93 @@
 
                 case OperationType.Upgrade:
                     return string.Format(LibraryManager.Resources.Text.Update_LibrarySucceeded, libraryId ?? string.Empty);
-=======
-            string messageText = LogMessageGenerator.GetOperationSummaryString(totalResults, operation, elapsedTime);
->>>>>>> 31b3632d
-
-            if (!string.IsNullOrEmpty(messageText))
-            {
-                LogEvent(messageText, LogLevel.Operation);
+
+                default:
+                    return string.Empty;
+            }
+        }
+
+        private static string GetAllFailuresString(OperationType operation, int totalCount, string libraryId)
+        {
+            switch (operation)
+            {
+                case OperationType.Restore:
+                    return string.Format(LibraryManager.Resources.Text.Restore_NumberOfLibrariesFailed, totalCount);
+
+                case OperationType.Clean:
+                    return string.Format(LibraryManager.Resources.Text.Clean_NumberOfLibrariesFailed, totalCount);
+
+                case OperationType.Uninstall:
+                    return string.Format(LibraryManager.Resources.Text.Uninstall_LibraryFailed, libraryId ?? string.Empty);
+
+                case OperationType.Upgrade:
+                    return string.Format(LibraryManager.Resources.Text.Update_LibraryFailed, libraryId ?? string.Empty);
+
+                default:
+                    return string.Empty;
+            }
+        }
+
+        private static string GetAllCancelledString(OperationType operation, int totalCount, TimeSpan timeSpan, string libraryId)
+        {
+            switch (operation)
+            {
+                case OperationType.Restore:
+                    return string.Format(LibraryManager.Resources.Text.Restore_NumberOfLibrariesCancelled, totalCount, Math.Round(timeSpan.TotalSeconds, 2));
+
+                case OperationType.Clean:
+                    return string.Format(LibraryManager.Resources.Text.Clean_NumberOfLibrariesCancelled, totalCount, Math.Round(timeSpan.TotalSeconds, 2));
+
+                case OperationType.Uninstall:
+                    return string.Format(LibraryManager.Resources.Text.Uninstall_LibraryCancelled, libraryId ?? string.Empty);
+
+                case OperationType.Upgrade:
+                    return string.Format(LibraryManager.Resources.Text.Update_LibraryCancelled, libraryId ?? string.Empty);
+
+                default:
+                    return string.Empty;
+            }
+        }
+
+        private static string GetOperationHeaderString(OperationType operationType, string libraryId)
+        {
+            switch (operationType)
+            {
+                case OperationType.Restore:
+                    return LibraryManager.Resources.Text.Restore_OperationStarted;
+
+                case OperationType.Clean:
+                    return LibraryManager.Resources.Text.Clean_OperationStarted;
+
+                case OperationType.Uninstall:
+                    return string.Format(LibraryManager.Resources.Text.Uninstall_LibraryStarted, libraryId ?? string.Empty);
+
+                case OperationType.Upgrade:
+                    return string.Format(LibraryManager.Resources.Text.Update_LibraryStarted, libraryId ?? string.Empty);
+
+                default:
+                    return string.Empty;
+            }
+        }
+
+        private static string GetSummaryHeaderString(OperationType operationType, string libraryId)
+        {
+            switch (operationType)
+            {
+                case OperationType.Restore:
+                    return LibraryManager.Resources.Text.Restore_OperationCompleted;
+
+                case OperationType.Clean:
+                    return LibraryManager.Resources.Text.Clean_OperationCompleted;
+
+                case OperationType.Uninstall:
+                    return string.Format(LibraryManager.Resources.Text.Uninstall_LibrarySucceeded, libraryId ?? string.Empty);
+
+                case OperationType.Upgrade:
+                    return string.Format(LibraryManager.Resources.Text.Update_LibrarySucceeded, libraryId ?? string.Empty);
+
+                default:
+                    return string.Empty;
             }
         }
     }
